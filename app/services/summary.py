import torch
from transformers import AutoModelForCausalLM, AutoTokenizer, BitsAndBytesConfig
from typing import List, Dict, Any

# Lazy loading for model and tokenizer
_model = None
_tokenizer = None

def get_model_and_tokenizer():
    """Initialize and return the model and tokenizer with lazy loading"""
    global _model, _tokenizer
    
    if _model is None or _tokenizer is None:
        model_name = "Qwen/Qwen2.5-0.5B-Instruct"
        
        quantization_config = BitsAndBytesConfig(
            load_in_4bit=True,
            bnb_4bit_compute_dtype=torch.float16,
            bnb_4bit_use_double_quant=True,
            bnb_4bit_quant_type="nf4"
        )
    
        _model = AutoModelForCausalLM.from_pretrained(
            model_name,
            torch_dtype="auto",
            device_map="auto"
        )
        
        _tokenizer = AutoTokenizer.from_pretrained(model_name)

        if _tokenizer.pad_token is None:
            _tokenizer.pad_token = _tokenizer.eos_token
    
    return _model, _tokenizer

def format_movie_data(movies: List[Dict[Any, Any]]) -> str:
    """Format movie data into a readable text for the LLM prompt"""
    formatted_text = ""
    
    for i, movie in enumerate(movies[:5]):  # Limiting to top 5 movies to avoid token limits
        title = movie.get("title", "Unknown Title")
        release_date = movie.get("release_date", "Unknown Year")
        year = release_date.split("-")[0] if release_date and "-" in release_date else "Unknown Year"
        overview = movie.get("overview", "No overview available")
        genres = movie.get("genres", "Unknown Genres")
        vote_average = movie.get("vote_average", "N/A")
        director = movie.get("director", "Unknown Director")
        
        formatted_text += f"Movie {i+1}:\n"
        formatted_text += f"Title: {title} ({year})\n"
        formatted_text += f"Directed by: {director}\n"
        formatted_text += f"Genres: {genres}\n"
        formatted_text += f"Rating: {vote_average}/10\n"
        formatted_text += f"Overview: {overview}\n\n"
    
    return formatted_text

def create_movie_summary(movies: List[Dict[Any, Any]], query: str = "") -> str:
    """
    Generate a summary of the given movies based on the search query using Qwen LLM
    
    Args:
        movies: List of movie data dictionaries
        query: The original search query (optional)
        
    Returns:
        A summary of the movies
    """
    if not movies:
        return "No movies provided for summarization."
    
    # Get the model and tokenizer
    model, tokenizer = get_model_and_tokenizer()
    
    # Format movie data for the prompt
    formatted_movies = format_movie_data(movies)
    
    # Create the prompt for the LLM
    system_prompt = (
        "You are a helpful movie recommendation assistant specialized in providing concise, informative, "
        "and engaging summaries of movies. Your summaries should highlight patterns, notable films, "
        "and interesting insights across the provided movies. Provide the summary directly without any introductory phrases. "
        "Do not include any conversational filler or introductory sentences. Get straight to the point."
    )
    
    user_prompt = (
<<<<<<< HEAD
        f"Here are some movies to summarize:\n\n{formatted_movies}\n\n"
        f"Please provide a concise, informative summary of these movies (about 25 words). "
        f"The summary should:\n"
        f"1. Give an overview of what type of movies are shown if asked\n"
        f"2. Highlight any notable directors, themes, or patterns, if asked\n"
        f"3. Mention the top-rated film(s) in the results if asked\n"
        f"4. Provide brief context on any common themes or genres\n"
        f"DONT JUST FOCUS ON ONE MOVIE, but rather summarize the collection as a whole.\n"
        f"Make the response related to the movies provided and query.\n"
        f"Make the summary engaging and informative, like the summary boxes that appear in Google search results."
=======
        f"Here are some movies to summarize:\\n\\n{formatted_movies}\\n\\n"
        f"Please provide a concise, informative summary of these movies using Markdown formatting. "
        f"The entire summary, including all requested details, should be structured and complete, fitting naturally without being truncated. "
        f"The summary should:\\n"
        f"1. Give an overview of what type of movies are shown.\\n"
        f"2. Highlight any notable directors, themes, or patterns.\\n"
        f"3. Mention the top-rated film(s) in the results.\\n"
        f"4. Provide brief context on any common themes or genres.\\n"
        f"Summarize the collection as a whole, but you can include brief details for individual movies as appropriate to cover the points above.\\n\\n"
        f"Make the response related to the movies provided and query."
        f"Make the summary engaging and informative, similar to summary boxes in search results, using Markdown for structure (e.g., headings, lists, bolding)."
>>>>>>> 4f504100
    )
    
    # Add query context if provided
    if query:
        user_prompt = f"I searched for movies related to: \"{query}\"\n\n" + user_prompt
    
    messages = [
        {"role": "system", "content": system_prompt},
        {"role": "user", "content": user_prompt}
    ]
    
    # Apply chat template
    text = tokenizer.apply_chat_template(
        messages,
        tokenize=False,
        add_generation_prompt=True
    )
    
    # Tokenize and generate
    model_inputs = tokenizer([text], return_tensors="pt").to(model.device)
    
    with torch.no_grad():  # No need to track gradients for inference
        generated_ids = model.generate(
            **model_inputs,
            max_new_tokens=250,  # Limit the summary length
            temperature=0.7,     # Add some creativity but keep it factual
            top_p=0.9,           # Use nucleus sampling for more natural text
            repetition_penalty=1.2  # Avoid repetition
        )
    
    # Extract only the new tokens (the generated response)
    generated_ids = [
        output_ids[len(input_ids):] for input_ids, output_ids in zip(model_inputs.input_ids, generated_ids)
    ]
    
    # Decode the response
    response = tokenizer.batch_decode(generated_ids, skip_special_tokens=True)[0]
    
    # Clean up any trailing/leading whitespace
    return response.strip()<|MERGE_RESOLUTION|>--- conflicted
+++ resolved
@@ -84,18 +84,6 @@
     )
     
     user_prompt = (
-<<<<<<< HEAD
-        f"Here are some movies to summarize:\n\n{formatted_movies}\n\n"
-        f"Please provide a concise, informative summary of these movies (about 25 words). "
-        f"The summary should:\n"
-        f"1. Give an overview of what type of movies are shown if asked\n"
-        f"2. Highlight any notable directors, themes, or patterns, if asked\n"
-        f"3. Mention the top-rated film(s) in the results if asked\n"
-        f"4. Provide brief context on any common themes or genres\n"
-        f"DONT JUST FOCUS ON ONE MOVIE, but rather summarize the collection as a whole.\n"
-        f"Make the response related to the movies provided and query.\n"
-        f"Make the summary engaging and informative, like the summary boxes that appear in Google search results."
-=======
         f"Here are some movies to summarize:\\n\\n{formatted_movies}\\n\\n"
         f"Please provide a concise, informative summary of these movies using Markdown formatting. "
         f"The entire summary, including all requested details, should be structured and complete, fitting naturally without being truncated. "
@@ -107,7 +95,6 @@
         f"Summarize the collection as a whole, but you can include brief details for individual movies as appropriate to cover the points above.\\n\\n"
         f"Make the response related to the movies provided and query."
         f"Make the summary engaging and informative, similar to summary boxes in search results, using Markdown for structure (e.g., headings, lists, bolding)."
->>>>>>> 4f504100
     )
     
     # Add query context if provided
